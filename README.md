--- conflicted
+++ resolved
@@ -128,14 +128,6 @@
 
 ### Stream the agent's output
 ```python
-<<<<<<< HEAD
-=======
-from index import Agent, AnthropicProvider
-
-agent = Agent(llm=AnthropicProvider(model="claude-3-7-sonnet-20250219"))    
-
-# Stream the agent's output
->>>>>>> 493e182f
 async for chunk in agent.run_stream(
     prompt="Navigate to news.ycombinator.com, find a post about AI, and summarize it"
 ):
